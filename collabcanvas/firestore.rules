rules_version = '2';

service cloud.firestore {
  match /databases/{database}/documents {
    // Board document - allow authenticated users to create/read/update
    match /boards/{boardId} {
      allow read, write: if request.auth != null;
      
      // Global board shapes collection
      match /shapes/{shapeId} {
        // Auth required for all operations
        allow read: if request.auth != null;
        
        // Create: Validate shape schema and auth
        allow create: if request.auth != null
          // Validate shape type
          && request.resource.data.type in ['rect', 'circle', 'text', 'line', 'polyline', 'polygon']
          // Validate position fields are numbers
          && request.resource.data.x is number
          && request.resource.data.y is number
          && request.resource.data.w is number
          && request.resource.data.h is number
          // Validate color is string
          && request.resource.data.color is string
          // Validate metadata
          && request.resource.data.createdBy == request.auth.uid
          && request.resource.data.updatedBy == request.auth.uid
          // Ensure server timestamps are used
          && request.resource.data.createdAt is timestamp
          && request.resource.data.updatedAt is timestamp
          && request.resource.data.clientUpdatedAt is number
          // Validate layerId is string (optional)
          && (request.resource.data.layerId == null || request.resource.data.layerId is string)
          // Validate type-specific properties
          && (request.resource.data.type == 'rect' 
              || (request.resource.data.type == 'circle' && request.resource.data.radius is number)
              || (request.resource.data.type == 'text' && request.resource.data.text is string && request.resource.data.fontSize is number)
              || (request.resource.data.type == 'line' && request.resource.data.strokeWidth is number && request.resource.data.points is list)
              || (request.resource.data.type == 'polyline' && request.resource.data.strokeWidth is number && request.resource.data.points is list)
              || (request.resource.data.type == 'polygon' && request.resource.data.strokeWidth is number && request.resource.data.points is list));
        
        // Update: Allow position and property updates by authenticated user
        allow update: if request.auth != null
          // Only the user who last updated can update again
          && request.resource.data.updatedBy == request.auth.uid
          // Validate that core fields don't change
          && request.resource.data.type == resource.data.type
          && request.resource.data.createdBy == resource.data.createdBy
          && request.resource.data.createdAt == resource.data.createdAt
          // Validate position fields
          && request.resource.data.x is number
          && request.resource.data.y is number
          && request.resource.data.w is number
          && request.resource.data.h is number
          // Validate color is string
          && request.resource.data.color is string
          // Validate updatedAt timestamp
          && request.resource.data.updatedAt is timestamp
          && request.resource.data.clientUpdatedAt is number
          // Validate type-specific properties remain valid
          && (request.resource.data.type == 'rect' 
              || (request.resource.data.type == 'circle' && request.resource.data.radius is number)
              || (request.resource.data.type == 'text' && request.resource.data.text is string && request.resource.data.fontSize is number)
              || (request.resource.data.type == 'line' && request.resource.data.strokeWidth is number && request.resource.data.points is list)
              || (request.resource.data.type == 'polyline' && request.resource.data.strokeWidth is number && request.resource.data.points is list)
              || (request.resource.data.type == 'polygon' && request.resource.data.strokeWidth is number && request.resource.data.points is list));
        
        // Delete: Allow authenticated users to delete shapes
        allow delete: if request.auth != null;
      }
      
      // Global board layers collection
      match /layers/{layerId} {
        // Auth required for all operations
        allow read: if request.auth != null;
        
        // Create: Basic validation
        allow create: if request.auth != null
          && request.resource.data.name is string
          && request.resource.data.createdBy == request.auth.uid;
        
        // Update: Basic validation
        allow update: if request.auth != null
          && request.resource.data.updatedBy == request.auth.uid;
        
        // Delete: Allow authenticated users to delete layers
        allow delete: if request.auth != null;
      }
    }
    
    // Projects collection - project management system
    match /projects/{projectId} {
      // Helper function to check if user is owner
      function isOwner() {
        return request.auth != null && resource.data.ownerId == request.auth.uid;
      }
      
      // Read: Allow authenticated users to read project document for permission checking
      // This is needed so that get() calls in subcollection rules can succeed
      // Application logic enforces actual access control
      allow read: if request.auth != null;
      
      // List: Allow authenticated users to query projects
      // The query itself must filter by ownerId (where('ownerId', '==', userId))
      // We can't check resource.data in list queries, so we allow the query and filter client-side
      allow list: if request.auth != null;
      
      // Create: Authenticated user, must set ownerId to their uid
      allow create: if request.auth != null
        && request.resource.data.ownerId == request.auth.uid
        && request.resource.data.name is string
        && request.resource.data.description is string
        && request.resource.data.status is string
        && request.resource.data.status in ['estimating', 'bid-ready', 'bid-lost', 'executing', 'completed-profitable', 'completed-unprofitable', 'completed-unknown']
        && request.resource.data.collaborators is list
        && request.resource.data.createdBy == request.auth.uid
        && request.resource.data.updatedBy == request.auth.uid;
      
      // Update: Owner or editor collaborator
      // Note: Firestore rules have limited array iteration capabilities
      // We allow update if user is owner OR if document has collaborators array
      // Application logic will enforce that user is actually an editor collaborator
      // For stricter security in production, consider using a Cloud Function
      allow update: if request.auth != null
        && (isOwner() || resource.data.collaborators != null)
        && request.resource.data.ownerId == resource.data.ownerId // Cannot change owner
        && request.resource.data.createdBy == resource.data.createdBy // Cannot change creator
        && request.resource.data.createdAt == resource.data.createdAt; // Cannot change creation time
      
      // Delete: Only owner
      allow delete: if isOwner();
      
      // Shapes subcollection - project-scoped shapes
      match /shapes/{shapeId} {
        // Helper function to check if user is owner or collaborator
        function isOwnerOrCollaborator() {
          return request.auth != null;
        }
        
        // Read: Owner or collaborator (viewer/editor)
        allow read: if isOwnerOrCollaborator();
        
        // Create: Owner or editor collaborator
        // Temporarily allow any authenticated user to create shapes for debugging
        allow create: if request.auth != null
          // Validate shape type (checked in type-specific validation below)
          && request.resource.data.type is string
          // Validate position fields are numbers
          && request.resource.data.x is number
          && request.resource.data.y is number
          && request.resource.data.w is number
          && request.resource.data.h is number
          // Validate color is string
          && request.resource.data.color is string
          // Validate metadata
          && request.resource.data.createdBy == request.auth.uid
          && request.resource.data.updatedBy == request.auth.uid
          // Ensure server timestamps are used
          && request.resource.data.createdAt is timestamp
          && request.resource.data.updatedAt is timestamp
          && request.resource.data.clientUpdatedAt is number
          // Validate layerId is string (optional)
          && (request.resource.data.layerId == null || request.resource.data.layerId is string)
          // Validate type-specific properties
          && (
              request.resource.data.type == 'rect' 
              || (request.resource.data.type == 'circle' && request.resource.data.radius is number)
              || (request.resource.data.type == 'text' && request.resource.data.text is string && request.resource.data.fontSize is number)
              || (request.resource.data.type == 'line' && request.resource.data.strokeWidth is number && request.resource.data.points is list)
              || (request.resource.data.type == 'polyline' && request.resource.data.strokeWidth is number && request.resource.data.points is list)
              || (request.resource.data.type == 'polygon' && request.resource.data.strokeWidth is number && request.resource.data.points is list)
              || (request.resource.data.type == 'boundingbox' && request.resource.data.itemType is string && request.resource.data.strokeWidth is number)
          );
        
        // Update: Owner or editor collaborator
        // Temporarily allow any authenticated user to update shapes for debugging
        // Note: For partial updates, request.resource.data contains merged data (existing + update)
        allow update: if request.auth != null
          // Validate that core fields don't change
          && resource.data.type is string
          && request.resource.data.createdBy == resource.data.createdBy
          && request.resource.data.createdAt == resource.data.createdAt
          // Validate position fields exist and are numbers (may use existing values from merge)
          && request.resource.data.x is number
          && request.resource.data.y is number
          && request.resource.data.w is number
          && request.resource.data.h is number
          // Validate color is string
          && request.resource.data.color is string
          // Validate updatedAt timestamp
          && request.resource.data.updatedAt is timestamp
          && request.resource.data.clientUpdatedAt is number
          // Validate type-specific properties remain valid (check based on existing type from resource.data)
          && (resource.data.type == 'rect' 
              || (resource.data.type == 'circle' && request.resource.data.radius is number)
              || (resource.data.type == 'text' && request.resource.data.text is string && request.resource.data.fontSize is number)
              || (resource.data.type == 'line' && request.resource.data.strokeWidth is number && request.resource.data.points is list)
              || (resource.data.type == 'polyline' && request.resource.data.strokeWidth is number && request.resource.data.points is list)
              || (resource.data.type == 'polygon' && request.resource.data.strokeWidth is number && request.resource.data.points is list)
              || (resource.data.type == 'boundingbox' && request.resource.data.itemType is string && request.resource.data.strokeWidth is number));
        
        // Delete: Owner or editor collaborator
        // Temporarily allow any authenticated user to delete shapes for debugging
        allow delete: if request.auth != null;
      }
      
      // Layers subcollection - project-scoped layers
      match /layers/{layerId} {
        // Helper function to get project document safely
        function getProject() {
          return get(/databases/$(database)/documents/projects/$(projectId));
        }
        
        // Helper function to check if user is owner or collaborator
        function isOwnerOrCollaborator() {
          return request.auth != null && getProject() != null
            && (getProject().data.ownerId == request.auth.uid
                || getProject().data.collaborators != null);
        }
        
        // Helper function to check if user is owner or editor
        function isOwnerOrEditor() {
          return request.auth != null && getProject() != null
            && (getProject().data.ownerId == request.auth.uid
                || getProject().data.collaborators != null);
        }
        
        // Read: Owner or collaborator (viewer/editor)
        allow read: if isOwnerOrCollaborator();
        
        // Create: Owner or editor collaborator
        // Temporarily allow any authenticated user to create layers for debugging
        allow create: if request.auth != null
          && request.resource.data.name is string
          && request.resource.data.createdBy == request.auth.uid;
        
        // Update: Owner or editor collaborator
        allow update: if isOwnerOrEditor()
          && request.resource.data.updatedBy == request.auth.uid;
        
        // Delete: Owner or editor collaborator
        allow delete: if isOwnerOrEditor();
      }
      
      // Board collection - project-scoped board state
      match /board/{boardDocId} {
        // Helper function to get project document safely
        function getProject() {
          return get(/databases/$(database)/documents/projects/$(projectId));
        }
        
        // Helper function to check if user is owner or collaborator
        function isOwnerOrCollaborator() {
          return request.auth != null && getProject() != null
            && (getProject().data.ownerId == request.auth.uid
                || getProject().data.collaborators != null);
        }
        
        // Helper function to check if user is owner or editor
        function isOwnerOrEditor() {
          return request.auth != null && getProject() != null
            && (getProject().data.ownerId == request.auth.uid
                || getProject().data.collaborators != null);
        }
        
        // Read: Owner or collaborator (viewer/editor)
        allow read: if isOwnerOrCollaborator();
        
        // Create/Update: Owner or editor collaborator
        allow create, update: if isOwnerOrEditor()
          && request.resource.data.updatedBy == request.auth.uid;
        
        // Delete: Only owner
        allow delete: if request.auth != null 
          && getProject() != null
          && getProject().data.ownerId == request.auth.uid;
      }
      
      // Scope subcollection - scope of work document
      match /scope/{scopeId} {
        // Helper function to get project document safely
        function getProject() {
          return get(/databases/$(database)/documents/projects/$(projectId));
        }
        
        // Helper function to check if user is owner or collaborator
        // Note: Firestore rules have limited array iteration, so we allow if user is owner
        // or if document has collaborators array (application logic enforces actual membership)
        function isOwnerOrCollaborator() {
          return request.auth != null && getProject() != null
            && (getProject().data.ownerId == request.auth.uid
                || getProject().data.collaborators != null);
        }
        
        // Helper function to check if user is owner or editor
        // Note: Application logic enforces that user is actually an editor collaborator
        function isOwnerOrEditor() {
          return request.auth != null && getProject() != null
            && (getProject().data.ownerId == request.auth.uid
                || getProject().data.collaborators != null);
        }
        
        // Read: Owner or collaborator (viewer/editor)
        allow read: if isOwnerOrCollaborator();
        
        // Create/Update: Owner or editor collaborator
        allow create, update: if isOwnerOrEditor()
          && request.resource.data.items is list
          && request.resource.data.uploadedBy is string;
        
        // Delete: Only owner
        allow delete: if request.auth != null 
          && getProject() != null
          && getProject().data.ownerId == request.auth.uid;
      }
      
      // BOM subcollection - Bill of Materials document
      // AC: Task 18 - Firestore Security Rules
      match /bom/{bomId} {
        // Helper function to get project document safely
        function getProject() {
          return get(/databases/$(database)/documents/projects/$(projectId));
        }
        
        // Helper function to check if user is owner or collaborator
        function isOwnerOrCollaborator() {
          return request.auth != null && getProject() != null
            && (getProject().data.ownerId == request.auth.uid
                || getProject().data.collaborators != null);
        }
        
        // Helper function to check if user is owner or editor
        function isOwnerOrEditor() {
          return request.auth != null && getProject() != null
            && (getProject().data.ownerId == request.auth.uid
                || getProject().data.collaborators != null);
        }
        
        // Read: Owner or collaborator (viewer/editor)
        allow read: if isOwnerOrCollaborator();
        
        // Create/Update: Owner or editor collaborator
        // Validate BOM structure
        allow create: if isOwnerOrEditor()
          && request.resource.data.totalMaterials is list
          && request.resource.data.calculations is list
          && request.resource.data.createdBy is string
          && request.resource.data.updatedBy == request.auth.uid
          && request.resource.data.createdAt is number;
        
        allow update: if isOwnerOrEditor()
          && request.resource.data.totalMaterials is list
          && request.resource.data.calculations is list
          && request.resource.data.updatedBy == request.auth.uid
          && (request.resource.data.updatedAt is timestamp || request.resource.data.updatedAt is number);
        
        // Delete: Only owner
        allow delete: if request.auth != null 
          && getProject() != null
          && getProject().data.ownerId == request.auth.uid;
      }
      
      // CPM subcollection - Critical Path Method document
      match /cpm/{cpmId} {
        // Helper function to get project document safely
        function getProject() {
          return get(/databases/$(database)/documents/projects/$(projectId));
        }

        // Helper function to check if user is owner or collaborator
        function isOwnerOrCollaborator() {
          return request.auth != null && getProject() != null
            && (getProject().data.ownerId == request.auth.uid
                || getProject().data.collaborators != null);
        }

        // Helper function to check if user is owner or editor
        function isOwnerOrEditor() {
          return request.auth != null && getProject() != null
            && (getProject().data.ownerId == request.auth.uid
                || getProject().data.collaborators != null);
        }

        // Read: Owner or collaborator (viewer/editor)
        allow read: if isOwnerOrCollaborator();

        // Create/Update: Owner or editor collaborator
        allow create, update: if isOwnerOrEditor()
          && request.resource.data.tasks is list
          && request.resource.data.createdBy is string
          && request.resource.data.updatedBy == request.auth.uid
          && request.resource.data.createdAt is number
          && request.resource.data.updatedAt is number;

        // Delete: Only owner
        allow delete: if request.auth != null
          && getProject() != null
          && getProject().data.ownerId == request.auth.uid;
      }
<<<<<<< HEAD
      
      // Estimations subcollection - estimation sessions for TrueCost workflow
      match /estimations/{sessionId} {
=======

      // Price Comparison subcollection - multi-retailer price comparison results
      // Note: Cloud Functions handle most writes via Admin SDK (bypasses rules)
      // Client reads need to work even if project document doesn't exist yet
      match /priceComparison/{comparisonId} {
>>>>>>> 113fd8ce
        // Helper function to get project document safely
        function getProject() {
          return get(/databases/$(database)/documents/projects/$(projectId));
        }
<<<<<<< HEAD
        
        // Helper function to check if user is owner or collaborator
        function isOwnerOrCollaborator() {
          return request.auth != null && getProject() != null
            && (getProject().data.ownerId == request.auth.uid
                || getProject().data.collaborators != null);
        }
        
        // Helper function to check if user is owner or editor
        function isOwnerOrEditor() {
          return request.auth != null && getProject() != null
            && (getProject().data.ownerId == request.auth.uid
                || getProject().data.collaborators != null);
        }
        
        // Read/List: Owner or collaborator (viewer/editor)
        allow read, list: if isOwnerOrCollaborator();
        
        // Create: Owner or editor collaborator
        allow create: if isOwnerOrEditor()
          && request.resource.data.projectId == projectId
          && request.resource.data.scopeText is string
          && request.resource.data.planImageUrl is string
          && request.resource.data.createdBy == request.auth.uid
          && request.resource.data.updatedBy == request.auth.uid;
        
        // Update: Owner or editor collaborator
        allow update: if isOwnerOrEditor()
          && request.resource.data.updatedBy == request.auth.uid
          && request.resource.data.projectId == resource.data.projectId
          && request.resource.data.createdBy == resource.data.createdBy;
        
        // Delete: Only owner
        allow delete: if request.auth != null 
          && getProject() != null
          && getProject().data.ownerId == request.auth.uid;
=======

        // Helper function to check if project exists
        function projectExists() {
          return exists(/databases/$(database)/documents/projects/$(projectId));
        }

        // Helper function to check if user is owner or collaborator
        function isOwnerOrCollaborator() {
          return request.auth != null
            && projectExists()
            && (getProject().data.ownerId == request.auth.uid
                || getProject().data.collaborators != null);
        }

        // Read: Allow authenticated users to read price comparison results
        // If project exists, check ownership. If not, allow read for dev/testing.
        allow read: if request.auth != null
          && (!projectExists() || isOwnerOrCollaborator());

        // Create/Update: Cloud Functions use Admin SDK (bypasses rules)
        // Allow authenticated users for testing/development
        allow create, update: if request.auth != null;

        // Delete: Only owner (if project exists)
        allow delete: if request.auth != null
          && (!projectExists() || getProject().data.ownerId == request.auth.uid);
>>>>>>> 113fd8ce
      }
    }

    // Global Product Cache - shared across all users for price comparison optimization
    // Structure: productCache/{retailer}/products/{normalizedProductName}
    match /productCache/{retailer} {
      // Allow read access to retailer document
      allow read: if request.auth != null;

      // Products subcollection - cached product data by retailer
      match /products/{productId} {
        // Allow authenticated users to read cached products
        allow read: if request.auth != null;
        // Allow Cloud Functions to write (authenticated users can also write for testing)
        allow create, update: if request.auth != null;
        // Allow deletion for cache maintenance
        allow delete: if request.auth != null;
      }
    }

    // Deny all other paths
    match /{document=**} {
      allow read, write: if false;
    }
  }
}<|MERGE_RESOLUTION|>--- conflicted
+++ resolved
@@ -397,22 +397,13 @@
           && getProject() != null
           && getProject().data.ownerId == request.auth.uid;
       }
-<<<<<<< HEAD
       
       // Estimations subcollection - estimation sessions for TrueCost workflow
       match /estimations/{sessionId} {
-=======
-
-      // Price Comparison subcollection - multi-retailer price comparison results
-      // Note: Cloud Functions handle most writes via Admin SDK (bypasses rules)
-      // Client reads need to work even if project document doesn't exist yet
-      match /priceComparison/{comparisonId} {
->>>>>>> 113fd8ce
-        // Helper function to get project document safely
-        function getProject() {
-          return get(/databases/$(database)/documents/projects/$(projectId));
-        }
-<<<<<<< HEAD
+        // Helper function to get project document safely
+        function getProject() {
+          return get(/databases/$(database)/documents/projects/$(projectId));
+        }
         
         // Helper function to check if user is owner or collaborator
         function isOwnerOrCollaborator() {
@@ -449,7 +440,16 @@
         allow delete: if request.auth != null 
           && getProject() != null
           && getProject().data.ownerId == request.auth.uid;
-=======
+      }
+
+      // Price Comparison subcollection - multi-retailer price comparison results
+      // Note: Cloud Functions handle most writes via Admin SDK (bypasses rules)
+      // Client reads need to work even if project document doesn't exist yet
+      match /priceComparison/{comparisonId} {
+        // Helper function to get project document safely
+        function getProject() {
+          return get(/databases/$(database)/documents/projects/$(projectId));
+        }
 
         // Helper function to check if project exists
         function projectExists() {
@@ -476,7 +476,6 @@
         // Delete: Only owner (if project exists)
         allow delete: if request.auth != null
           && (!projectExists() || getProject().data.ownerId == request.auth.uid);
->>>>>>> 113fd8ce
       }
     }
 
