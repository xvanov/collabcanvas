/**
 * Firebase Cloud Functions Entry Point
 */

import { aiCommand } from './aiCommand';
import { materialEstimateCommand } from './materialEstimateCommand';
import { getHomeDepotPrice } from './pricing';
import { sagemakerInvoke } from './sagemakerInvoke';
<<<<<<< HEAD
import { clarificationAgent } from './clarificationAgent';
import { estimationPipeline } from './estimationPipeline';
// import { onProjectDeleted } from './projectDeletion'; // TODO: Uncomment when ready to deploy

export { 
  aiCommand, 
  materialEstimateCommand, 
  getHomeDepotPrice, 
  sagemakerInvoke,
  clarificationAgent,
  estimationPipeline,
};
=======
import { comparePrices } from './priceComparison';
// import { onProjectDeleted } from './projectDeletion'; // TODO: Uncomment when ready to deploy

export { aiCommand, materialEstimateCommand, getHomeDepotPrice, sagemakerInvoke, comparePrices };
>>>>>>> 113fd8ce
// export { onProjectDeleted }; // TODO: Uncomment when ready to deploy<|MERGE_RESOLUTION|>--- conflicted
+++ resolved
@@ -6,9 +6,9 @@
 import { materialEstimateCommand } from './materialEstimateCommand';
 import { getHomeDepotPrice } from './pricing';
 import { sagemakerInvoke } from './sagemakerInvoke';
-<<<<<<< HEAD
 import { clarificationAgent } from './clarificationAgent';
 import { estimationPipeline } from './estimationPipeline';
+import { comparePrices } from './priceComparison';
 // import { onProjectDeleted } from './projectDeletion'; // TODO: Uncomment when ready to deploy
 
 export { 
@@ -18,11 +18,6 @@
   sagemakerInvoke,
   clarificationAgent,
   estimationPipeline,
+  comparePrices,
 };
-=======
-import { comparePrices } from './priceComparison';
-// import { onProjectDeleted } from './projectDeletion'; // TODO: Uncomment when ready to deploy
-
-export { aiCommand, materialEstimateCommand, getHomeDepotPrice, sagemakerInvoke, comparePrices };
->>>>>>> 113fd8ce
 // export { onProjectDeleted }; // TODO: Uncomment when ready to deploy