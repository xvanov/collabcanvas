--- conflicted
+++ resolved
@@ -9,8 +9,8 @@
 import { clarificationAgent } from './clarificationAgent';
 import { estimationPipeline } from './estimationPipeline';
 import { comparePrices } from './priceComparison';
-<<<<<<< HEAD
 import { annotationCheckAgent } from './annotationCheckAgent';
+import { triggerEstimatePipeline, updatePipelineStage } from './estimatePipelineOrchestrator';
 // import { onProjectDeleted } from './projectDeletion'; // TODO: Uncomment when ready to deploy
 
 export { 
@@ -22,18 +22,7 @@
   estimationPipeline,
   comparePrices,
   annotationCheckAgent,
-=======
-import { triggerEstimatePipeline, updatePipelineStage } from './estimatePipelineOrchestrator';
-// import { onProjectDeleted } from './projectDeletion'; // TODO: Uncomment when ready to deploy
-
-export {
-  aiCommand,
-  materialEstimateCommand,
-  getHomeDepotPrice,
-  sagemakerInvoke,
-  comparePrices,
   triggerEstimatePipeline,
   updatePipelineStage,
->>>>>>> 6884f1cc
 };
 // export { onProjectDeleted }; // TODO: Uncomment when ready to deploy