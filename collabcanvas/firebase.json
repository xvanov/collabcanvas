--- conflicted
+++ resolved
@@ -74,18 +74,6 @@
     },
     {
       "source": "../functions",
-<<<<<<< HEAD
-      "codebase": "python-agents",
-      "runtime": "python311",
-      "ignore": [
-        "venv",
-        ".git",
-        "firebase-debug.log",
-        "firebase-debug.*.log",
-        "__pycache__",
-        ".pytest_cache",
-        "*.pyc"
-=======
       "codebase": "python",
       "runtime": "python312",
       "ignore": [
@@ -98,7 +86,6 @@
         "*.local",
         "node_modules",
         ".git"
->>>>>>> ae4b983e
       ]
     }
   ]
