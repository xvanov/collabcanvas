--- conflicted
+++ resolved
@@ -6,12 +6,8 @@
 import { defineConfig, globalIgnores } from 'eslint/config'
 
 export default defineConfig([
-<<<<<<< HEAD
   // Ignore generated artifacts and build outputs (they may contain disable comments for rules we don't load in JS contexts)
-  globalIgnores(['dist', 'functions/lib/**']),
-=======
-  globalIgnores(['dist', 'functions/lib']),
->>>>>>> 113fd8ce
+globalIgnores(['dist', 'functions/lib', 'functions/lib/**']),
   {
     files: ['**/*.{ts,tsx}'],
     extends: [
