/**
 * ChatPanel - AI Assistant for construction estimation
 * Features: clarification, annotation check, material estimation, canvas commands
 */

import React, { useState, useRef, useEffect, useCallback } from 'react';
import { useLocation, useParams, useNavigate } from 'react-router-dom';
import { httpsCallable } from 'firebase/functions';
import { ChatMessage } from './ChatMessage';
import { useCanvasStore } from '../../store/canvasStore';
import { useScopeStore } from '../../store/scopeStore';
import { useEstimationStore } from '../../store/estimationStore';
import { useProjectStore } from '../../store/projectStore';
import type { EstimateConfig } from '../../pages/project/ScopePage';
import { useAuth } from '../../hooks/useAuth';
import { processDialogueRequest } from '../../services/aiDialogueService';
import { MaterialAIService } from '../../services/materialAIService';
import {
  validatePreflight,
  generatePreflightPrompt,
  generateClarifyingQuestions,
  type PreflightCheck,
} from '../../services/preflightService';
import { AIService } from '../../services/aiService';
import { saveBOM } from '../../services/bomService';
import { saveCPM } from '../../services/cpmService';
import { formatErrorForDisplay } from '../../utils/errorHandler';
import { invokeAnnotationEndpoint } from '../../services/sagemakerService';
import { useScopedCanvasStore } from '../../store/projectCanvasStore';
import { useShapes } from '../../hooks/useShapes';
import { useLayers } from '../../hooks/useLayers';
import { createBoundingBoxShape } from '../../services/shapeService';
import { functions } from '../../services/firebase';
import {
  saveChatMessage,
  subscribeToChatMessages,
  deleteChatMessage,
} from '../../services/chatService';
import { loadScopeConfig } from '../../services/scopeConfigService';

interface ChatPanelProps {
  onClarificationComplete?: (complete: boolean) => void;
  projectId?: string;
  estimateConfig?: EstimateConfig;
  navigateToEstimate?: string;
}

type Message = {
  id: string;
  role: 'agent' | 'user';
  content: string;
  timestamp: Date;
  metadata?: {
    createdShapes?: number;
    modifiedShapes?: number;
    deletedShapes?: number;
    calculation?: {
      materials: Array<{ name: string; quantity: number; unit: string }>;
    };
  };
};

/**
 * ChatPanel - Glass chat UI with AI assistant for estimation.
 * Supports: clarification, annotation check, material estimation, canvas commands
 */
export function ChatPanel({ 
  onClarificationComplete, 
  projectId: propProjectId,
  estimateConfig: propEstimateConfig,
  navigateToEstimate,
}: ChatPanelProps) {
  const location = useLocation();
  const navigate = useNavigate();
  const { projectId: routeProjectId, id: routeId } = useParams<{ projectId?: string; id?: string }>();
  const projectId = propProjectId || routeProjectId || routeId;
  const { user } = useAuth();

  // Get estimate config from props first, then fall back to location state, then Firestore
  const locationState = location.state as { estimateConfig?: EstimateConfig } | null;
  const initialEstimateConfig = propEstimateConfig || locationState?.estimateConfig;
  
  // State for estimate config - load from Firestore if not provided via props/location
  const [estimateConfig, setEstimateConfig] = useState<EstimateConfig | undefined>(initialEstimateConfig);
  
  // Load estimate config from Firestore if not available
  useEffect(() => {
    if (!initialEstimateConfig && projectId) {
      loadScopeConfig(projectId).then((config) => {
        if (config) {
          setEstimateConfig(config);
        }
      }).catch((err) => {
        console.error('ChatPanel: Failed to load scope config:', err);
      });
    }
  }, [projectId, initialEstimateConfig]);

  const [messages, setMessages] = useState<Message[]>([]);
  const [inputValue, setInputValue] = useState('');
  const [isProcessing, setIsProcessing] = useState(false);
  const [annotationCheckComplete, setAnnotationCheckComplete] = useState(false);
  const [annotationCheckConversation, setAnnotationCheckConversation] = useState<Array<{ role: 'user' | 'assistant'; content: string }>>([]);
  const [showProceedAnywayButton, setShowProceedAnywayButton] = useState(false);

  // Scope clarification state
  const [clarificationConversation, setClarificationConversation] = useState<Array<{ role: 'user' | 'assistant'; content: string }>>([]);
  const [clarificationExtractedData, setClarificationExtractedData] = useState<Record<string, unknown>>({});
  const [clarificationComplete, setClarificationComplete] = useState(false);
  const [clarificationStarted, setClarificationStarted] = useState(false);

  const messagesEndRef = useRef<HTMLDivElement>(null);

  // Get estimation session for scope text
  const { session: estimationSession, loadSession: loadEstimationSession } = useEstimationStore();

  // Get project data for scope text fallback (description field)
  const loadProject = useProjectStore((state) => state.loadProject);
  const currentProject = useProjectStore((state) => state.currentProject);
  const [projectDescription, setProjectDescription] = useState<string>('');

  // Load estimation session for scope text
  useEffect(() => {
    if (projectId) {
      loadEstimationSession(projectId);
    }
  }, [projectId, loadEstimationSession]);

<<<<<<< HEAD
  // Track if we've loaded initial messages to prevent overwriting
  const initialLoadRef = useRef(false);

  // Subscribe to chat messages from Firestore
  useEffect(() => {
    if (!projectId || !user?.uid) return;

    initialLoadRef.current = false;

    const unsubscribe = subscribeToChatMessages(projectId, user.uid, (loadedMessages) => {
      // Only update if we have messages and haven't loaded yet, or if remote has more messages
      if (loadedMessages.length > 0) {
        setMessages((currentMessages) => {
          // Merge: keep local messages that aren't in remote, add remote messages
          const remoteIds = new Set(loadedMessages.map((m) => m.id));
          const localOnlyMessages = currentMessages.filter((m) => !remoteIds.has(m.id));
          return [...loadedMessages, ...localOnlyMessages].sort(
            (a, b) => new Date(a.timestamp).getTime() - new Date(b.timestamp).getTime()
          );
        });
      }
      initialLoadRef.current = true;
    });

    return () => {
      unsubscribe();
    };
  }, [projectId, user?.uid]);
=======
  // Load project data to get description as scope text fallback
  useEffect(() => {
    if (projectId) {
      loadProject(projectId).then((project) => {
        if (project?.description) {
          setProjectDescription(project.description);
        }
      }).catch((err) => {
        console.error('Failed to load project for scope text:', err);
      });
    }
  }, [projectId, loadProject]);

  // Also update from currentProject if it changes
  useEffect(() => {
    if (currentProject?.id === projectId && currentProject?.description) {
      setProjectDescription(currentProject.description);
    }
  }, [currentProject, projectId]);
>>>>>>> 9e23fd89

  // Use refs to ensure single instance per component mount
  const materialAIRef = useRef<MaterialAIService | null>(null);
  const aiServiceRef = useRef<AIService | null>(null);

  if (!materialAIRef.current) {
    materialAIRef.current = new MaterialAIService();
  }
  if (!aiServiceRef.current) {
    aiServiceRef.current = new AIService();
  }

  const materialAI = materialAIRef.current;
  const aiService = aiServiceRef.current;

  // Normalize projectId
  const normalizedProjectId: string | undefined = projectId || undefined;

  // Use project-scoped store
  const projectLayers = useScopedCanvasStore(normalizedProjectId, (state) => state.layers);
  const projectShapes = useScopedCanvasStore(normalizedProjectId, (state) => state.shapes);
  const projectScaleLine = useScopedCanvasStore(normalizedProjectId, (state) => state.canvasScale?.scaleLine);
  const projectBackgroundImage = useScopedCanvasStore(normalizedProjectId, (state) => state.canvasScale?.backgroundImage);

  // Fallback to global store
  const globalLayers = useCanvasStore((state) => state.layers);
  const globalShapes = useCanvasStore((state) => state.shapes);
  const globalScaleLine = useCanvasStore((state) => state.canvasScale?.scaleLine);
  const globalBackgroundImage = useCanvasStore((state) => state.canvasScale?.backgroundImage);

  // Use project-scoped data if available
  const layers = projectLayers.length > 0 ? projectLayers : globalLayers;
  const shapes = projectShapes.size > 0 ? projectShapes : globalShapes;
  const scaleLine = projectScaleLine || globalScaleLine;
  const backgroundImage = projectBackgroundImage || globalBackgroundImage;

  // Get shape and layer hooks
  const { createShape } = useShapes(normalizedProjectId);
  const { layers: hookLayers, createLayer: hookCreateLayer, updateLayer: hookUpdateLayer } = useLayers(normalizedProjectId);

  // Scope state for pre-flight validation
  const scope = useScopeStore((state) => state.scope);

  // Material Estimation state
  const dialogue = useCanvasStore((state) => state.materialDialogue);
  const startDialogue = useCanvasStore((state) => state.startMaterialDialogue);
  const updateDialogue = useCanvasStore((state) => state.updateMaterialDialogue);
  const addCalculation = useCanvasStore((state) => state.addMaterialCalculation);
  const setBillOfMaterials = useCanvasStore((state) => state.setBillOfMaterials);

  // Auto-scroll
  useEffect(() => {
    messagesEndRef.current?.scrollIntoView({ behavior: 'smooth' });
  }, [messages]);

  // Load scope for pre-flight validation
  useEffect(() => {
    if (!projectId) return;
    const { loadScope, subscribe } = useScopeStore.getState();
    loadScope(projectId).catch(console.error);
    subscribe(projectId);
    return () => {
      const { unsubscribe } = useScopeStore.getState();
      if (unsubscribe) unsubscribe();
    };
  }, [projectId]);

  // Calculate scale factor
  const scaleFactor = scaleLine
    ? scaleLine.realWorldLength / Math.sqrt(Math.pow(scaleLine.endX - scaleLine.startX, 2) + Math.pow(scaleLine.endY - scaleLine.startY, 2))
    : 1;

  // Helper to add message (also persists to Firestore)
  const addMessage = useCallback((role: 'agent' | 'user', content: string, metadata?: Message['metadata']) => {
    const msg: Message = {
      id: `${role}-${Date.now()}-${Math.random().toString(36).substr(2, 9)}`,
      role,
      content,
      timestamp: new Date(),
      metadata,
    };
    setMessages((prev) => [...prev, msg]);
    
    // Persist to Firestore
    if (projectId && user?.uid) {
      saveChatMessage(projectId, user.uid, msg).catch((err) => {
        console.error('Failed to save chat message:', err);
      });
    }
    
    return msg.id;
  }, [projectId, user?.uid]);

  // Helper to remove message by id (also deletes from Firestore)
  const removeMessage = useCallback((id: string) => {
    setMessages((prev) => prev.filter((m) => m.id !== id));
    
    // Delete from Firestore
    if (projectId && user?.uid) {
      deleteChatMessage(projectId, user.uid, id).catch((err) => {
        console.error('Failed to delete chat message:', err);
      });
    }
  }, [projectId, user?.uid]);

  // Command detection
  const detectProceedToEstimateCommand = (query: string): boolean => {
    const lowerQuery = query.toLowerCase();
    const keywords = ['proceed to estimate', 'go to estimate', 'start estimate', 'ready to estimate', 'generate estimate', 'create estimate', 'proceed anyway', 'continue to estimate', 'move to estimate', 'am i ready', 'ready for estimate', "let's estimate", 'begin estimate'];
    return keywords.some((kw) => lowerQuery.includes(kw));
  };

  const detectAnnotationCheckCommand = (query: string): boolean => {
    const lowerQuery = query.toLowerCase();
    const keywords = ['annotation check', 'check annotation', 'check annotations', 'verify annotations', 'are my annotations complete', 'annotation verification', 'check my work', "what's missing", 'what am i missing', 'check if complete'];
    return keywords.some((kw) => lowerQuery.includes(kw));
  };

  const detectScopeClarificationCommand = (query: string): boolean => {
    const lowerQuery = query.toLowerCase();
    const keywords = ['clarify scope', 'clarify project', 'clarify my project', 'ask questions', 'ask clarifying questions', 'clarification questions', 'need more details', 'what questions', 'help me define', 'scope questions', 'project details', 'tell me more', 'start clarification'];
    return keywords.some((kw) => lowerQuery.includes(kw));
  };

  const detectBOMCPMGeneration = (query: string): boolean => {
    const lowerQuery = query.toLowerCase();
    const keywords = ['generate bom', 'create bom', 'generate bill of materials', 'generate critical path', 'generate bom and critical path', 'generate bom and cpm', 'create bill of materials', 'generate materials list'];
    return keywords.some((kw) => lowerQuery.includes(kw));
  };

  const detectAnnotationCommand = (query: string): boolean => {
    const lowerQuery = query.toLowerCase();
    const keywords = ['annotate plan', 'automatically annotate', 'detect windows', 'detect doors', 'auto annotate', 'automatic annotation', 'detect fixtures', 'find windows and doors', 'identify windows', 'identify doors'];
    return keywords.some((kw) => lowerQuery.includes(kw));
  };

  const detectMaterialQuery = (query: string): boolean => {
    const lowerQuery = query.toLowerCase();
    const keywords = ['material', 'bom', 'estimate', 'calculate', 'framing', 'drywall', 'paint', 'stud', 'epoxy', 'tile', 'carpet', 'flooring', 'lumber', 'metal', 'wall', 'floor', 'door', 'doors', 'window', 'windows', 'hardware', 'hinges', 'lockset', 'flashing', 'caulk', 'sealant', 'change', 'add', 'remove', 'switch', 'use', 'height', 'insulation', 'frp', 'panel', 'spacing', 'how many', 'count', 'find', 'identify', 'analyze plan', 'look at', 'in the plan', 'trim for'];
    return keywords.some((kw) => lowerQuery.includes(kw));
  };

  const needsVisionAnalysis = (query: string): boolean => {
    const lowerQuery = query.toLowerCase();
    const keywords = ['how many doors', 'how many windows', 'count doors', 'count windows', 'find doors', 'find windows', 'in the plan', 'from the plan', 'based on plan', 'based on the plan', 'from the image', 'analyze plan', 'look at plan', 'identify rooms', 'see in the plan', 'number of doors', 'number of windows', 'doors in', 'windows in'];
    return keywords.some((kw) => lowerQuery.includes(kw));
  };

  // Navigate to estimate
  const handleNavigateToEstimate = useCallback(() => {
    if (projectId) {
      const targetPath = navigateToEstimate || `/project/${projectId}/estimate`;
      navigate(targetPath, { state: { estimateConfig } });
    }
  }, [projectId, navigate, estimateConfig, navigateToEstimate]);

  // Handle annotation check
  const handleAnnotationCheck = async (userMessage: string) => {
    if (!projectId || !user) {
      addMessage('agent', '❌ Error: Project ID or user not available');
      return;
    }

    const baseScopeText = estimateConfig?.scopeText || estimationSession?.scopeText || projectDescription || '';
    let comprehensiveScopeText = baseScopeText;
    if (Object.keys(clarificationExtractedData).length > 0) {
      comprehensiveScopeText += '\n\n--- Clarification Details ---\n';
      comprehensiveScopeText += JSON.stringify(clarificationExtractedData, null, 2);
    }

    if (!comprehensiveScopeText.trim()) {
      addMessage('agent', "❌ No project scope found. Please use 'clarify scope' first to define your project details, or go back to the Plan page to enter your project scope.");
      return;
    }

    const loadingId = addMessage('agent', '🔍 Checking annotations against project scope...');

    try {
      const annotations = Array.from(shapes.values());
      const annotatedShapes = annotations.map((shape) => ({
        id: shape.id, type: shape.type, label: shape.itemType, itemType: shape.itemType, points: shape.points, x: shape.x, y: shape.y, w: shape.w, h: shape.h, layerId: shape.layerId, confidence: shape.confidence ?? 1.0, source: (shape.source || 'manual') as 'ai' | 'manual',
      }));
      const annotatedLayers = layers.map((layer) => ({
        id: layer.id, name: layer.name, visible: layer.visible ?? true, shapeCount: annotations.filter((s) => s.layerId === layer.id).length,
      }));
      const annotationSnapshot = {
        shapes: annotatedShapes, layers: annotatedLayers,
        scale: scaleLine && scaleLine.realWorldLength > 0 ? {
          pixelsPerUnit: Math.sqrt(Math.pow(scaleLine.endX - scaleLine.startX, 2) + Math.pow(scaleLine.endY - scaleLine.startY, 2)) / scaleLine.realWorldLength,
          unit: scaleLine.unit as 'feet' | 'inches' | 'meters',
        } : undefined,
      };

      const annotationCheckAgentFn = httpsCallable<unknown, { success: boolean; message: string; isComplete: boolean; missingAnnotations: string[]; clarificationQuestions: string[]; annotationSummary: { hasScale: boolean; wallCount: number; roomCount: number; doorCount: number; windowCount: number; totalWallLength: number; totalFloorArea: number } }>(functions, 'annotationCheckAgent');

      const result = await annotationCheckAgentFn({
        projectId, scopeText: comprehensiveScopeText, annotationSnapshot, conversationHistory: annotationCheckConversation,
        userMessage: userMessage.includes('annotation check') ? undefined : userMessage,
      });

      removeMessage(loadingId);
      const response = result.data;
      let messageContent = response.message;
      const summary = response.annotationSummary;
      messageContent += '\n\n**Current Annotations:**\n';
      messageContent += `• Scale: ${summary.hasScale ? '✅ Set' : '❌ Not set'}\n`;
      messageContent += `• Walls: ${summary.wallCount}${summary.hasScale ? ` (${summary.totalWallLength.toFixed(1)} linear units)` : ''}\n`;
      messageContent += `• Rooms: ${summary.roomCount}${summary.hasScale ? ` (${summary.totalFloorArea.toFixed(1)} sq units)` : ''}\n`;
      messageContent += `• Doors: ${summary.doorCount}\n`;
      messageContent += `• Windows: ${summary.windowCount}`;

      if (response.clarificationQuestions && response.clarificationQuestions.length > 0) {
        messageContent += '\n\n**Questions:**\n';
        response.clarificationQuestions.forEach((q, i) => { messageContent += `${i + 1}. ${q}\n`; });
      }

      setAnnotationCheckConversation((prev) => [...prev, { role: 'user', content: userMessage }, { role: 'assistant', content: response.message }]);

      if (response.isComplete) {
        setAnnotationCheckComplete(true);
        onClarificationComplete?.(true);
        messageContent += '\n\n✅ **All required annotations are complete!**';
      }

      addMessage('agent', messageContent);
    } catch (error) {
      removeMessage(loadingId);
      const errorInfo = formatErrorForDisplay(error);
      addMessage('agent', `❌ **Annotation Check Error**\n\n${errorInfo.title}: ${errorInfo.message}`);
    }
  };

  // Handle proceed to estimate
  const handleProceedToEstimate = async () => {
    if (!projectId) {
      addMessage('agent', '❌ Error: Project ID not available');
      return;
    }

    const baseScopeText = estimateConfig?.scopeText || estimationSession?.scopeText || projectDescription || '';
    let comprehensiveScopeText = baseScopeText;
    if (Object.keys(clarificationExtractedData).length > 0) {
      comprehensiveScopeText += '\n\n--- Clarification Details ---\n';
      comprehensiveScopeText += JSON.stringify(clarificationExtractedData, null, 2);
    }

    const loadingId = addMessage('agent', '🔍 Checking if you\'re ready to estimate...');

    try {
      const annotations = Array.from(shapes.values());
      const annotatedShapes = annotations.map((shape) => ({
        id: shape.id, type: shape.type, label: shape.itemType, itemType: shape.itemType, points: shape.points, x: shape.x, y: shape.y, w: shape.w, h: shape.h, layerId: shape.layerId, confidence: shape.confidence ?? 1.0, source: (shape.source || 'manual') as 'ai' | 'manual',
      }));
      const annotationSnapshot = {
        shapes: annotatedShapes, layers: layers.map((l) => ({ id: l.id, name: l.name, visible: l.visible ?? true, shapeCount: annotations.filter((s) => s.layerId === l.id).length })),
        scale: scaleLine && scaleLine.realWorldLength > 0 ? {
          pixelsPerUnit: Math.sqrt(Math.pow(scaleLine.endX - scaleLine.startX, 2) + Math.pow(scaleLine.endY - scaleLine.startY, 2)) / scaleLine.realWorldLength,
          unit: scaleLine.unit as 'feet' | 'inches' | 'meters',
        } : undefined,
      };

      const hasScale = annotationSnapshot.scale && annotationSnapshot.scale.pixelsPerUnit > 0;
      const wallCount = annotatedShapes.filter((s) => s.type === 'polyline').length;
      const roomCount = annotatedShapes.filter((s) => s.type === 'polygon').length;

      let statusMessage = '**📋 Estimation Readiness Check**\n\n';
      statusMessage += '**Current Annotations:**\n';
      statusMessage += `• Scale: ${hasScale ? '✅ Set' : '⚠️ Not set (recommended)'}\n`;
      statusMessage += `• Walls: ${wallCount} wall segments\n`;
      statusMessage += `• Rooms: ${roomCount} room areas\n`;
      statusMessage += `• Total shapes: ${annotatedShapes.length}\n\n`;

      const suggestions: string[] = [];
      if (!hasScale) suggestions.push('Set a scale line for accurate measurements');
      if (wallCount === 0 && roomCount === 0) suggestions.push('Add wall or room annotations for material calculations');
      if (!comprehensiveScopeText.trim()) suggestions.push("Use 'clarify scope' to provide project details");

      if (suggestions.length > 0) {
        statusMessage += '**⚠️ Suggestions (optional):**\n';
        suggestions.forEach((s, i) => { statusMessage += `${i + 1}. ${s}\n`; });
        statusMessage += '\n';
      }

      statusMessage += '---\n\n';
      statusMessage += suggestions.length > 0
        ? 'You can still proceed with the estimate. The AI will work with the available information.\n\n**Click the button below to continue:**'
        : "✅ Looks good! You're ready to generate an estimate.\n\n**Click the button below to continue:**";

      removeMessage(loadingId);
      addMessage('agent', statusMessage);
      setShowProceedAnywayButton(true);
    } catch (error) {
      removeMessage(loadingId);
      const errorInfo = formatErrorForDisplay(error);
      addMessage('agent', `❌ **Error checking readiness**\n\n${errorInfo.message}\n\nYou can still try to proceed to the estimate.`);
      setShowProceedAnywayButton(true);
    }
  };

  // Handle scope clarification
  const handleScopeClarification = async (userMessage: string, isInitial: boolean = false) => {
    if (!projectId) {
      addMessage('agent', '❌ Error: Project ID not available');
      return;
    }

<<<<<<< HEAD
    // Build comprehensive project context from scope page
    // Note: location and address are the same thing - don't ask for address if we have location
    const projectContext = {
      projectName: estimateConfig?.projectName || '',
      location: estimateConfig?.location || '', // location = address
      projectType: estimateConfig?.projectType || '',
      approximateSize: estimateConfig?.approximateSize || '',
      useUnionLabor: estimateConfig?.useUnionLabor || false,
      zipCodeOverride: estimateConfig?.zipCodeOverride || '',
    };

    // Build scope text that includes project context
    let comprehensiveScopeText = '';
    
    // Add known project details that should NOT be asked again
    const knownDetails: string[] = [];
    if (projectContext.projectName) knownDetails.push(`Project Name: ${projectContext.projectName}`);
    if (projectContext.location) knownDetails.push(`Location/Address: ${projectContext.location}`);
    if (projectContext.projectType) knownDetails.push(`Project Type: ${projectContext.projectType}`);
    if (projectContext.approximateSize) knownDetails.push(`Approximate Size: ${projectContext.approximateSize}`);
    if (projectContext.useUnionLabor) knownDetails.push(`Labor Type: Union Labor`);
    if (projectContext.zipCodeOverride) knownDetails.push(`ZIP Code: ${projectContext.zipCodeOverride}`);
    
    if (knownDetails.length > 0) {
      comprehensiveScopeText += '--- ALREADY PROVIDED PROJECT DETAILS (DO NOT ASK AGAIN) ---\n';
      comprehensiveScopeText += knownDetails.join('\n');
      comprehensiveScopeText += '\n\n';
    }
    
    // Add scope definition text
    const scopeText = estimateConfig?.scopeText || estimationSession?.scopeText || '';
    if (scopeText) {
      comprehensiveScopeText += '--- SCOPE DEFINITION ---\n';
      comprehensiveScopeText += scopeText;
    }

    if (!comprehensiveScopeText.trim() && !clarificationStarted) {
=======
    const scopeText = estimateConfig?.scopeText || estimationSession?.scopeText || projectDescription || '';
    if (!scopeText && !clarificationStarted) {
>>>>>>> 9e23fd89
      addMessage('agent', 'ℹ️ No project scope text found. Please provide a project description first, then I can ask clarifying questions to help refine your estimate.');
      return;
    }

    if (!clarificationStarted) setClarificationStarted(true);

    if (isInitial) {
      addMessage('agent', "🔍 Starting scope clarification. I'll ask some questions to better understand your project...");
    }

    try {
      const clarificationAgentFn = httpsCallable<unknown, { success: boolean; message: string; questions: string[]; extractedData: Record<string, unknown>; clarificationComplete: boolean; completionReason: string | null; error?: string }>(functions, 'clarificationAgent');

      const result = await clarificationAgentFn({
        projectId, 
        sessionId: projectId, 
        scopeText: comprehensiveScopeText, 
        conversationHistory: clarificationConversation, 
        userMessage: isInitial ? '' : userMessage,
        projectContext, // Pass the project context separately too
      });

      const response = result.data;
      if (!response.success && response.error) throw new Error(response.error);

      const newExtractedData = { ...clarificationExtractedData, ...response.extractedData };
      setClarificationExtractedData(newExtractedData);

      if (!isInitial && userMessage) {
        setClarificationConversation((prev) => [...prev, { role: 'user', content: userMessage }]);
      }

      let assistantContent = response.message;
      if (response.questions && response.questions.length > 0) {
        assistantContent += '\n\n' + response.questions.map((q, i) => `${i + 1}. ${q}`).join('\n');
      }

      setClarificationConversation((prev) => [...prev, { role: 'assistant', content: assistantContent }]);
      addMessage('agent', assistantContent);

      if (response.clarificationComplete) {
        setClarificationComplete(true);
        addMessage('agent', `✅ **Scope Clarification Complete!**\n\n${response.completionReason || 'I have all the information I need.'}\n\n📋 **Extracted Information:**\n${Object.entries(newExtractedData).map(([key, value]) => `• ${key}: ${JSON.stringify(value)}`).join('\n')}\n\nYou can now use "annotation check" to verify your annotations, or continue adding annotations to the canvas.`);
      }
    } catch (error) {
      console.error('Clarification error:', error);
      const errorInfo = formatErrorForDisplay(error);
      addMessage('agent', `❌ **Clarification Error**\n\n${errorInfo.title}: ${errorInfo.message}`);
    }
  };

  // Handle BOM/CPM generation
  const handleBOMCPMGeneration = async () => {
    if (!projectId || !user) {
      addMessage('agent', '❌ Error: Project ID or user not available');
      return;
    }

    const validationResult = validatePreflight({ scaleLine: scaleLine || undefined, layers, shapes, scope });
    addMessage('agent', generatePreflightChecklistUI(validationResult.checks));

    if (!validationResult.canGenerate) {
      addMessage('agent', generatePreflightPrompt(validationResult));
      const questions = generateClarifyingQuestions(validationResult);
      if (questions.length > 0) {
        addMessage('agent', '**Clarifying Questions:**\n\n' + questions.map((q, i) => `${i + 1}. ${q}`).join('\n'));
      }
      return;
    }

    const annotations = Array.from(shapes.values());

    try {
      const result = await aiService.generateBOMAndCPM(
        { projectId, userId: user.uid, annotations, scope: scope || undefined, scaleFactor, autoFetchPrices: true, onPriceProgress: () => {} },
        { projectId, userId: user.uid, scope: scope || undefined, annotations },
        () => {}
      );

      if (result.bothSucceeded) {
        if (result.bom.bom) { await saveBOM(projectId, result.bom.bom, user.uid); setBillOfMaterials(result.bom.bom); }
        if (result.cpm.cpm) { await saveCPM(projectId, result.cpm.cpm, user.uid); }
        addMessage('agent', '✅ BOM and Critical Path generated successfully!\n\n- BOM is available in Money view\n- Critical Path is available in Time view');
      } else if (result.partialSuccess) {
        let message = '⚠️ Partial generation completed:\n\n';
        if (result.bom.success && result.bom.bom) { await saveBOM(projectId, result.bom.bom, user.uid); setBillOfMaterials(result.bom.bom); message += '✅ BOM generated successfully\n'; }
        else { message += `❌ BOM generation failed: ${result.bom.error || 'Unknown error'}\n`; }
        if (result.cpm.success && result.cpm.cpm) { await saveCPM(projectId, result.cpm.cpm, user.uid); message += '✅ Critical Path generated successfully\n'; }
        else { message += `❌ Critical Path generation failed: ${result.cpm.error || 'Unknown error'}\n`; }
        message += '\nYou can retry the failed generation separately.';
        addMessage('agent', message);
      } else {
        const errorInfoBOM = formatErrorForDisplay(result.bom.error);
        const errorInfoCPM = formatErrorForDisplay(result.cpm.error);
        addMessage('agent', `❌ Generation failed:\n\n**BOM Generation:**\n${errorInfoBOM.title}: ${errorInfoBOM.message}\n\n**Critical Path Generation:**\n${errorInfoCPM.title}: ${errorInfoCPM.message}`);
      }
    } catch (error) {
      const errorInfo = formatErrorForDisplay(error);
      addMessage('agent', `❌ Error during generation:\n\n**${errorInfo.title}**\n${errorInfo.message}`);
    }
  };

  const generatePreflightChecklistUI = (checks: PreflightCheck[]): string => {
    let message = '**Pre-flight Checklist:**\n\n';
    checks.forEach((check) => {
      const icon = check.status === 'pass' ? '✅' : check.status === 'fail' ? '❌' : '⚠️';
      const category = check.category === 'required' ? '[Required]' : '[Recommended]';
      message += `${icon} ${category} ${check.label}: ${check.message}\n`;
    });
    return message;
  };

  // Image to base64
  const imageUrlToBase64 = async (imageUrl: string): Promise<string> => {
    const { ref, getBytes } = await import('firebase/storage');
    const { storage } = await import('../../services/firebase');
    const url = new URL(imageUrl);
    const pathMatch = url.pathname.match(/\/o\/(.+?)(\?|$)/);
    if (!pathMatch) {
      const response = await fetch(imageUrl, { mode: 'cors' });
      if (!response.ok) throw new Error(`Failed to fetch image: ${response.statusText}`);
      const blob = await response.blob();
      return new Promise((resolve, reject) => {
        const reader = new FileReader();
        reader.onloadend = () => { const base64String = reader.result as string; resolve(base64String.split(',')[1] || base64String); };
        reader.onerror = reject;
        reader.readAsDataURL(blob);
      });
    }
    const storagePath = decodeURIComponent(pathMatch[1]);
    const storageRef = ref(storage, storagePath);
    const bytes = await getBytes(storageRef);
    const uint8Array = new Uint8Array(bytes);
    const chunkSize = 8192;
    let binaryString = '';
    for (let i = 0; i < uint8Array.length; i += chunkSize) {
      const chunk = uint8Array.slice(i, i + chunkSize);
      binaryString += String.fromCharCode.apply(null, Array.from(chunk) as number[]);
    }
    return btoa(binaryString);
  };

  // Handle annotation command
  const handleAnnotationCommand = async () => {
    if (!projectId || !user) { addMessage('agent', '❌ Error: Project ID or user not available'); return; }
    if (!backgroundImage?.url) { addMessage('agent', '❌ No plan image found. Please upload a plan image first before requesting automatic annotation.'); return; }

    const loadingId = addMessage('agent', '⏳ Processing plan image and invoking AI annotation endpoint... This may take 30-60 seconds.');

    try {
      const imageBase64 = await imageUrlToBase64(backgroundImage.url);
      const detections = await invokeAnnotationEndpoint(imageBase64, projectId);
      removeMessage(loadingId);

      if (detections.length === 0) { addMessage('agent', 'ℹ️ No items were detected in the plan image.'); return; }

      const detectionsByType = new Map<string, typeof detections>();
      for (const detection of detections) {
        const itemType = detection.name_hint.toLowerCase();
        if (!detectionsByType.has(itemType)) detectionsByType.set(itemType, []);
        detectionsByType.get(itemType)!.push(detection);
      }

      const formatLayerName = (itemType: string): string => {
        const capitalized = itemType.charAt(0).toUpperCase() + itemType.slice(1);
        return itemType.endsWith('s') ? capitalized : `${capitalized}s`;
      };

      const getColorForItemType = (itemType: string): string => {
        const colors: Record<string, string> = { door: '#EF4444', window: '#3B82F6', sink: '#10B981', stove: '#F59E0B', toilet: '#8B5CF6' };
        return colors[itemType.toLowerCase()] || '#10B981';
      };

      const layerMap = new Map<string, { id: string; name: string; color: string }>();
      let createdCount = 0;

      for (const [itemType, typeDetections] of detectionsByType) {
        const layerName = formatLayerName(itemType);
        const itemLayer = hookLayers.find((l) => l.name === layerName);
        let layerId: string;
        let layerColor: string;

        if (!itemLayer) {
          try {
            layerId = `layer-${Date.now()}-${Math.random().toString(36).substr(2, 9)}`;
            layerColor = getColorForItemType(itemType);
            await hookCreateLayer(layerName, layerId);
            await new Promise((resolve) => setTimeout(resolve, 300));
            try { await hookUpdateLayer(layerId, { color: layerColor, visible: true, locked: false, order: hookLayers.length + layerMap.size }); } catch { /* Layer update failure is non-critical, continue with defaults */ }
            layerMap.set(itemType, { id: layerId, name: layerName, color: layerColor });
          } catch {
            const defaultLayer = hookLayers.find((l) => l.id === 'default-layer') || hookLayers[0];
            if (!defaultLayer) throw new Error(`Failed to create ${layerName} layer`);
            layerId = defaultLayer.id;
            layerColor = defaultLayer.color || getColorForItemType(itemType);
            layerMap.set(itemType, { id: layerId, name: defaultLayer.name, color: layerColor });
          }
        } else {
          layerId = itemLayer.id;
          layerColor = itemLayer.color || getColorForItemType(itemType);
          layerMap.set(itemType, { id: layerId, name: itemLayer.name, color: layerColor });
        }

        const layerInfo = layerMap.get(itemType)!;
        for (const detection of typeDetections) {
          const [xMin, yMin, xMax, yMax] = detection.bbox;
          const shape = createBoundingBoxShape(xMin, yMin, xMax - xMin, yMax - yMin, detection.name_hint, layerInfo.color, user.uid, layerInfo.id, 'ai', detection.confidence, true);
          if (shape.layerId !== layerInfo.id) shape.layerId = layerInfo.id;
          await createShape(shape);
          createdCount++;
        }
      }

      const layerNames = Array.from(layerMap.values()).map((l) => l.name);
      const layerSummary = layerNames.length > 0 ? `\n\nCreated layers: ${layerNames.join(', ')}` : '';
      addMessage('agent', `✅ Successfully created ${createdCount} AI annotation${createdCount !== 1 ? 's' : ''}${layerSummary}.\n\nDetected items: ${detections.map((d) => `${d.name_hint} (${(d.confidence * 100).toFixed(0)}%)`).join(', ')}`);
    } catch (error) {
      removeMessage(loadingId);
      const errorInfo = formatErrorForDisplay(error);
      addMessage('agent', `❌ **Annotation Error**\n\n${errorInfo.title}: ${errorInfo.message}`);
    }
  };

  // Handle vision query
  const handleVisionQuery = async (messageText: string) => {
    const loadingId = addMessage('agent', '👁️ Analyzing the plan image... This may take 10-15 seconds.');

    try {
      const visionResult = await materialAI.analyzePlanImage(messageText, backgroundImage!.url);
      removeMessage(loadingId);
      if (!visionResult) throw new Error('No response from Vision AI');
      addMessage('agent', visionResult.answer || 'Analysis complete');

      const materialImpact = visionResult.materialImpact || {};
      if (materialImpact.doors || materialImpact.windows) {
        addMessage('agent', `Would you like me to calculate trim materials for ${materialImpact.doors || 0} doors and ${materialImpact.windows || 0} windows?`);
        startDialogue(`Calculate trim for ${materialImpact.doors} doors and ${materialImpact.windows} windows`);
      }
    } catch (error) {
      removeMessage(loadingId);
      addMessage('agent', `Vision analysis failed: ${error instanceof Error ? error.message : String(error)}`);
    }
  };

  // Simple keyword parser
  const parseSimpleKeywords = (text: string): Record<string, unknown> => {
    const lower = text.toLowerCase();
    const specs: Record<string, unknown> = {};
    if (lower.includes('epoxy')) specs.type = 'epoxy';
    else if (lower.includes('tile')) specs.type = 'tile';
    else if (lower.includes('carpet')) specs.type = 'carpet';
    else if (lower.includes('hardwood')) specs.type = 'hardwood';
    if (lower.includes('lumber') || lower.includes('wood')) { const spacing = lower.includes('24') ? 24 : 16; specs.framing = { type: 'lumber', spacing }; }
    else if (lower.includes('metal') || lower.includes('steel')) { const spacing = lower.includes('24') ? 24 : 16; specs.framing = { type: 'metal', spacing }; }
    if (lower.includes('drywall')) { const thickness = lower.includes('5/8') ? '5/8"' : '1/2"'; specs.surface = { type: 'drywall', thickness }; }
    else if (lower.includes('frp') || lower.includes('panel')) { const thickness = lower.includes('120') ? '0.120"' : '0.090"'; specs.surface = { type: 'frp', thickness }; }
    const heightMatch = lower.match(/(\d+)\s*(ft|feet|foot|')/);
    if (heightMatch) specs.height = parseInt(heightMatch[1]);
    if (lower.includes('r-19') || lower.includes('r19')) specs.insulation = { type: 'batt', rValue: 19 };
    else if (lower.includes('r-15') || lower.includes('r15')) specs.insulation = { type: 'batt', rValue: 15 };
    else if (lower.includes('r-13') || lower.includes('r13')) specs.insulation = { type: 'batt', rValue: 13 };
    else if (lower.includes('spray foam')) specs.insulation = { type: 'spray-foam', rValue: 21 };
    else if (lower.includes('no insulation')) specs.insulation = { type: 'none' };
    const doorMatch = lower.match(/(\d+)\s*door/);
    const windowMatch = lower.match(/(\d+)\s*window/);
    if (doorMatch) specs.doors = parseInt(doorMatch[1]);
    if (windowMatch) specs.windows = parseInt(windowMatch[1]);
    return specs;
  };

  // Handle material estimation
  const handleMaterialEstimation = async (messageText: string) => {
    if (!dialogue) {
      startDialogue(messageText);
      await new Promise((resolve) => setTimeout(resolve, 100));
      const currentDialogue = useCanvasStore.getState().materialDialogue;
      if (currentDialogue && currentDialogue.currentRequest) {
        const aiSpecs = parseSimpleKeywords(messageText);
        if (Object.keys(aiSpecs).length > 0) {
          updateDialogue({ currentRequest: { ...currentDialogue.currentRequest, specifications: { ...currentDialogue.currentRequest.specifications, ...aiSpecs } } });
          await new Promise((resolve) => setTimeout(resolve, 50));
        }
      }
    }

    const currentDialogue = useCanvasStore.getState().materialDialogue;
    if (!currentDialogue) throw new Error('Failed to create dialogue');

    const response = await processDialogueRequest(currentDialogue, layers, shapes, scaleFactor);
    addMessage('agent', response.message, { calculation: response.calculation });

    if (currentDialogue) {
      updateDialogue({ stage: response.type === 'estimate' ? 'complete' : response.type === 'clarification' ? 'gathering' : currentDialogue.stage, lastCalculation: response.calculation || currentDialogue.lastCalculation });
    }
    if (response.calculation) addCalculation(response.calculation);
  };

  // Main send handler
  const handleSend = async (e: React.FormEvent) => {
    e.preventDefault();
    if (!inputValue.trim() || isProcessing) return;

    const messageText = inputValue.trim();
    setInputValue('');
    setIsProcessing(true);
    addMessage('user', messageText);

    try {
      if (detectProceedToEstimateCommand(messageText)) { await handleProceedToEstimate(); return; }
      if (detectAnnotationCheckCommand(messageText)) { await handleAnnotationCheck(messageText); return; }
      if (clarificationStarted && !clarificationComplete) { await handleScopeClarification(messageText, false); return; }
      if (detectScopeClarificationCommand(messageText)) { await handleScopeClarification(messageText, true); return; }
      if (detectBOMCPMGeneration(messageText)) { await handleBOMCPMGeneration(); return; }
      if (detectAnnotationCommand(messageText)) { await handleAnnotationCommand(); return; }
      if (needsVisionAnalysis(messageText) && backgroundImage?.url) { await handleVisionQuery(messageText); return; }

      const hasActiveDialogue = dialogue && dialogue.stage !== 'complete';
      const hasCompletedDialogue = dialogue && dialogue.stage === 'complete';
      const isMaterialQuery = detectMaterialQuery(messageText);
      const isRefinement = hasCompletedDialogue && isMaterialQuery;
      const shouldUseMaterialEstimation = hasActiveDialogue || isRefinement || isMaterialQuery;

      if (shouldUseMaterialEstimation) {
        await handleMaterialEstimation(messageText);
      } else {
        // No matching command found
        addMessage('agent', `I didn't recognize that command. Try one of these:\n\n• **"clarify scope"** - Define project details\n• **"annotation check"** - Verify your annotations\n• **"proceed to estimate"** - Continue to estimation\n• **"generate bom"** - Generate Bill of Materials\n• **"annotate plan"** - Auto-detect elements\n• Or ask about materials (e.g., "how much drywall do I need?")`);
      }
    } catch (error) {
      console.error('Error processing message:', error);
      addMessage('agent', `Error: ${error instanceof Error ? error.message : String(error)}`);
    } finally {
      setIsProcessing(false);
    }
  };

  return (
    <div className="flex flex-col h-full">
      {/* Generate Estimate Button - shown when annotation check is complete */}
      {annotationCheckComplete && (
        <div className="px-4 py-3 bg-green-500/10 border-b border-green-500/30">
          <div className="flex items-center justify-between">
            <div className="flex items-center">
              <svg className="w-5 h-5 text-green-400 mr-2" fill="none" viewBox="0 0 24 24" stroke="currentColor">
                <path strokeLinecap="round" strokeLinejoin="round" strokeWidth={2} d="M9 12l2 2 4-4m6 2a9 9 0 11-18 0 9 9 0 0118 0z" />
              </svg>
              <span className="text-sm font-medium text-green-400">Ready to generate estimate</span>
            </div>
            <button onClick={handleNavigateToEstimate} className="px-4 py-1.5 bg-green-600 text-white text-sm font-medium rounded-lg hover:bg-green-700 transition-colors">
              Generate Estimate →
            </button>
          </div>
        </div>
      )}

      {/* Proceed to Estimate Button */}
      {showProceedAnywayButton && !annotationCheckComplete && (
        <div className="px-4 py-3 bg-blue-500/10 border-b border-blue-500/30">
          <div className="flex items-center justify-between">
            <div className="flex items-center">
              <svg className="w-5 h-5 text-blue-400 mr-2" fill="none" viewBox="0 0 24 24" stroke="currentColor">
                <path strokeLinecap="round" strokeLinejoin="round" strokeWidth={2} d="M13 7l5 5m0 0l-5 5m5-5H6" />
              </svg>
              <span className="text-sm font-medium text-blue-400">Continue to estimation</span>
            </div>
            <button onClick={() => { setShowProceedAnywayButton(false); handleNavigateToEstimate(); }} className="px-4 py-1.5 bg-blue-600 text-white text-sm font-medium rounded-lg hover:bg-blue-700 transition-colors">
              Proceed to Estimate →
            </button>
          </div>
        </div>
      )}

      {/* Header */}
      <div className="p-3 border-b border-truecost-glass-border">
        <h3 className="font-heading text-sm font-semibold text-truecost-text-primary">Project Assistant</h3>
        <p className="text-xs text-truecost-text-secondary">Clarify details for accurate estimates</p>
      </div>

      {/* Messages */}
      <div className="flex-1 overflow-y-auto p-4 space-y-4">
        {messages.length === 0 ? (
          <div className="text-center py-6">
            <p className="text-sm text-truecost-text-secondary mb-4">AI Assistant Ready</p>
            <div className="space-y-2 text-left">
              <div className="glass-panel p-2 bg-amber-500/10 border-amber-500/30">
                <p className="text-xs font-semibold text-amber-400">💬 Clarify Scope</p>
                <p className="text-xs text-truecost-text-secondary">"clarify scope"</p>
              </div>
              <div className="glass-panel p-2 bg-green-500/10 border-green-500/30">
                <p className="text-xs font-semibold text-green-400">✓ Annotation Check</p>
                <p className="text-xs text-truecost-text-secondary">"annotation check"</p>
              </div>
              <div className="glass-panel p-2 bg-blue-500/10 border-blue-500/30">
                <p className="text-xs font-semibold text-blue-400">🚀 Proceed to Estimate</p>
                <p className="text-xs text-truecost-text-secondary">"proceed to estimate"</p>
              </div>
            </div>
          </div>
        ) : (
          messages.map((message) => (
            <ChatMessage key={message.id} role={message.role} content={message.content} timestamp={message.timestamp} />
          ))
        )}
        {isProcessing && (
          <div className="flex justify-start mb-4">
            <div className="glass-panel p-4 rounded-2xl bg-truecost-cyan/10 border-truecost-cyan/30">
              <div className="flex gap-1">
                <div className="w-2 h-2 bg-truecost-cyan rounded-full animate-bounce" style={{ animationDelay: '0ms' }} />
                <div className="w-2 h-2 bg-truecost-cyan rounded-full animate-bounce" style={{ animationDelay: '150ms' }} />
                <div className="w-2 h-2 bg-truecost-cyan rounded-full animate-bounce" style={{ animationDelay: '300ms' }} />
              </div>
            </div>
          </div>
        )}
        <div ref={messagesEndRef} />
      </div>

      {/* Input */}
      <div className="border-t border-truecost-glass-border p-4 bg-truecost-bg-primary/80 backdrop-blur-md">
        <form onSubmit={handleSend} className="flex gap-3">
          <input
            type="text"
            value={inputValue}
            onChange={(e) => setInputValue(e.target.value)}
            placeholder="Ask a question or provide details..."
            disabled={isProcessing}
            className="glass-input flex-1"
          />
          <button
            type="submit"
            disabled={!inputValue.trim() || isProcessing}
            className="btn-pill-primary px-6 disabled:opacity-50 disabled:cursor-not-allowed"
          >
            Send
          </button>
        </form>
      </div>
    </div>
  );
}<|MERGE_RESOLUTION|>--- conflicted
+++ resolved
@@ -126,7 +126,6 @@
     }
   }, [projectId, loadEstimationSession]);
 
-<<<<<<< HEAD
   // Track if we've loaded initial messages to prevent overwriting
   const initialLoadRef = useRef(false);
 
@@ -155,7 +154,7 @@
       unsubscribe();
     };
   }, [projectId, user?.uid]);
-=======
+
   // Load project data to get description as scope text fallback
   useEffect(() => {
     if (projectId) {
@@ -175,7 +174,6 @@
       setProjectDescription(currentProject.description);
     }
   }, [currentProject, projectId]);
->>>>>>> 9e23fd89
 
   // Use refs to ensure single instance per component mount
   const materialAIRef = useRef<MaterialAIService | null>(null);
@@ -482,7 +480,6 @@
       return;
     }
 
-<<<<<<< HEAD
     // Build comprehensive project context from scope page
     // Note: location and address are the same thing - don't ask for address if we have location
     const projectContext = {
@@ -512,18 +509,14 @@
       comprehensiveScopeText += '\n\n';
     }
     
-    // Add scope definition text
-    const scopeText = estimateConfig?.scopeText || estimationSession?.scopeText || '';
+    // Add scope definition text (with projectDescription as fallback)
+    const scopeText = estimateConfig?.scopeText || estimationSession?.scopeText || projectDescription || '';
     if (scopeText) {
       comprehensiveScopeText += '--- SCOPE DEFINITION ---\n';
       comprehensiveScopeText += scopeText;
     }
 
     if (!comprehensiveScopeText.trim() && !clarificationStarted) {
-=======
-    const scopeText = estimateConfig?.scopeText || estimationSession?.scopeText || projectDescription || '';
-    if (!scopeText && !clarificationStarted) {
->>>>>>> 9e23fd89
       addMessage('agent', 'ℹ️ No project scope text found. Please provide a project description first, then I can ask clarifying questions to help refine your estimate.');
       return;
     }
