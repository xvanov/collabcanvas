import { AuthButton } from './AuthButton';
import FPSCounter from './FPSCounter';
import ZoomIndicator from './ZoomIndicator';
<<<<<<< HEAD
import { useCanvasStore } from '../store/canvasStore';
=======
>>>>>>> 1dc5218e

interface ToolbarProps {
  children?: React.ReactNode;
  fps?: number;
  zoom?: number;
<<<<<<< HEAD
  onCreateShape?: (x: number, y: number) => void;
=======
>>>>>>> 1dc5218e
}

/**
 * Toolbar component
 * Top navigation bar with user authentication info, FPS counter, zoom level, and additional controls
 */
<<<<<<< HEAD
export function Toolbar({ children, fps, zoom, onCreateShape }: ToolbarProps) {
  const createShape = useCanvasStore((state) => state.createShape);
  const currentUser = useCanvasStore((state) => state.currentUser);

  const handleCreateRectangle = () => {
    if (!currentUser) return;

    if (onCreateShape) {
      // Parent will calculate viewport center and create the shape
      onCreateShape(0, 0);
      return;
    }

    // Fallback: create at origin
    const newShape = {
      id: `shape-${Date.now()}-${Math.random().toString(36).substr(2, 9)}`,
      type: 'rect' as const,
      x: 0,
      y: 0,
      w: 100, // Fixed width
      h: 100, // Fixed height
      color: '#3B82F6', // Fixed blue color
      createdAt: Date.now(),
      createdBy: currentUser.uid,
      updatedAt: Date.now(),
      updatedBy: currentUser.uid,
    };

    createShape(newShape);
  };

=======
export function Toolbar({ children, fps, zoom }: ToolbarProps) {
>>>>>>> 1dc5218e
  return (
    <div className="flex h-16 items-center justify-between border-b border-gray-200 bg-white px-6 shadow-sm">
      <div className="flex items-center gap-4">
        <h1 className="text-xl font-bold text-gray-900">CollabCanvas</h1>
        
        {/* Create Rectangle Button */}
        <button
          onClick={handleCreateRectangle}
          disabled={!currentUser}
          className="flex items-center gap-2 rounded-lg bg-blue-600 px-4 py-2 text-sm font-medium text-white shadow-sm transition-colors hover:bg-blue-700 focus:outline-none focus:ring-2 focus:ring-blue-500 focus:ring-offset-2 disabled:opacity-50 disabled:cursor-not-allowed"
          title="Create a new rectangle (100x100px)"
        >
          <svg
            className="h-4 w-4"
            fill="none"
            viewBox="0 0 24 24"
            stroke="currentColor"
          >
            <rect x="4" y="4" width="16" height="16" strokeWidth="2" rx="2" />
          </svg>
          Create Rectangle
        </button>

        {children}
      </div>
      <div className="flex items-center gap-6">
        {zoom !== undefined && <ZoomIndicator scale={zoom} />}
        {fps !== undefined && <FPSCounter fps={fps} />}
        <AuthButton />
      </div>
    </div>
  );
}
<|MERGE_RESOLUTION|>--- conflicted
+++ resolved
@@ -1,26 +1,19 @@
 import { AuthButton } from './AuthButton';
 import FPSCounter from './FPSCounter';
 import ZoomIndicator from './ZoomIndicator';
-<<<<<<< HEAD
 import { useCanvasStore } from '../store/canvasStore';
-=======
->>>>>>> 1dc5218e
 
 interface ToolbarProps {
   children?: React.ReactNode;
   fps?: number;
   zoom?: number;
-<<<<<<< HEAD
   onCreateShape?: (x: number, y: number) => void;
-=======
->>>>>>> 1dc5218e
 }
 
 /**
  * Toolbar component
  * Top navigation bar with user authentication info, FPS counter, zoom level, and additional controls
  */
-<<<<<<< HEAD
 export function Toolbar({ children, fps, zoom, onCreateShape }: ToolbarProps) {
   const createShape = useCanvasStore((state) => state.createShape);
   const currentUser = useCanvasStore((state) => state.currentUser);
@@ -51,10 +44,6 @@
 
     createShape(newShape);
   };
-
-=======
-export function Toolbar({ children, fps, zoom }: ToolbarProps) {
->>>>>>> 1dc5218e
   return (
     <div className="flex h-16 items-center justify-between border-b border-gray-200 bg-white px-6 shadow-sm">
       <div className="flex items-center gap-4">
