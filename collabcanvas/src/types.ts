/**
 * Shared TypeScript types for CollabCanvas
 */

/**
 * Shape types
 */
export type ShapeType = 'rect' | 'circle' | 'text' | 'line';

export interface Shape {
  id: string;
  type: ShapeType;
  x: number;
  y: number;
  w: number;
  h: number;
  color: string;
  createdAt: number | null;
  createdBy: string;
  updatedAt: number | null;
  updatedBy: string;
  clientUpdatedAt: number | null;
  // Layer management
  layerId?: string;
  // Optional properties for different shape types
  text?: string;
  fontSize?: number;
  strokeWidth?: number;
  radius?: number;
  points?: number[];
  // Transform properties
  rotation?: number;
}

/**
 * User data
 */
export interface User {
  uid: string;
  name: string;
  email: string | null;
  photoURL: string | null;
}

/**
 * Presence data (ephemeral, from RTDB)
 */
export interface Presence {
  userId: string;
  name: string;
  color: string;
  cursor: {
    x: number;
    y: number;
  };
  lastSeen: number;
  isActive: boolean;
}

/**
 * Lock data (ephemeral, from RTDB)
 */
export interface Lock {
  userId: string;
  userName: string;
  lockedAt: number;
}

/**
 * Canvas viewport state
 */
export interface ViewportState {
  scale: number;
  offsetX: number;
  offsetY: number;
}

/**
 * Selection box for drag selection
 */
export interface SelectionBox {
  x: number;
  y: number;
  width: number;
  height: number;
}

/**
 * Transform operation types
 */
export type TransformOperation = 'move' | 'resize' | 'rotate';

/**
 * Resize handle positions
 */
export type ResizeHandle = 
  | 'nw' | 'n' | 'ne'
  | 'w' | 'e'
  | 'sw' | 's' | 'se';

/**
 * Transform controls state
 */
export interface TransformControls {
  isVisible: boolean;
  x: number;
  y: number;
  width: number;
  height: number;
  rotation: number;
  resizeHandles: ResizeHandle[];
}

/**
<<<<<<< HEAD
 * Export options for canvas export functionality
 */
export interface ExportOptions {
  format: 'PNG' | 'SVG';
  quality: number;
  includeBackground: boolean;
  selectedOnly: boolean;
  width?: number;
  height?: number;
}

/**
 * Canvas action data types for undo/redo system
 */
export interface CreateActionData {
  shape: Shape;
}

export interface UpdateActionData {
  property: string;
  newValue: unknown;
  previousData: Record<string, unknown>;
}

export interface MoveActionData {
  x: number;
  y: number;
  previousX: number;
  previousY: number;
}

export interface BulkDeleteActionData {
  deletedShapes: Shape[];
}

export interface BulkDuplicateActionData {
  duplicatedShapes: Shape[];
}

export interface BulkMoveActionData {
  deltaX: number;
  deltaY: number;
}

export interface BulkRotateActionData {
  angle: number;
}

export type CanvasActionData = 
  | CreateActionData
  | UpdateActionData
  | MoveActionData
  | BulkDeleteActionData
  | BulkDuplicateActionData
  | BulkMoveActionData
  | BulkRotateActionData
  | Shape // For DELETE action
  | Record<string, unknown> // For UPDATE revert
  | Shape[] // For bulk operations
  | null; // For actions that don't need data

/**
 * Canvas action for undo/redo system
 */
export interface CanvasAction {
  type: 'CREATE' | 'UPDATE' | 'DELETE' | 'MOVE' | 'BULK_DELETE' | 'BULK_DUPLICATE' | 'BULK_MOVE' | 'BULK_ROTATE';
  shapeId?: string;
  shapeIds?: string[];
  data: CanvasActionData;
  timestamp: number;
  userId: string;
}

/**
 * History state for undo/redo functionality
 */
export interface HistoryState {
  past: CanvasAction[];
  present: CanvasAction | null;
  future: CanvasAction[];
  maxHistorySize: number;
=======
 * Layer management types
 */
export interface Layer {
  id: string;
  name: string;
  shapes: string[];
  visible: boolean;
  locked: boolean;
  order: number;
}

/**
 * Alignment operation types
 */
export type AlignmentType = 'left' | 'center' | 'right' | 'top' | 'middle' | 'bottom' | 'distribute-horizontal' | 'distribute-vertical';

/**
 * Alignment tools state
 */
export interface AlignmentTools {
  alignLeft: () => void;
  alignCenter: () => void;
  alignRight: () => void;
  alignTop: () => void;
  alignMiddle: () => void;
  alignBottom: () => void;
  distributeHorizontally: () => void;
  distributeVertically: () => void;
}

/**
 * Grid state
 */
export interface GridState {
  isVisible: boolean;
  isSnapEnabled: boolean;
  size: number;
  color: string;
  opacity: number;
}

/**
 * Snap indicators for visual feedback
 */
export interface SnapIndicator {
  type: 'horizontal' | 'vertical' | 'corner';
  x: number;
  y: number;
  length: number;
  visible: boolean;
>>>>>>> afb60320
}<|MERGE_RESOLUTION|>--- conflicted
+++ resolved
@@ -112,7 +112,6 @@
 }
 
 /**
-<<<<<<< HEAD
  * Export options for canvas export functionality
  */
 export interface ExportOptions {
@@ -194,7 +193,9 @@
   present: CanvasAction | null;
   future: CanvasAction[];
   maxHistorySize: number;
-=======
+}
+
+/**
  * Layer management types
  */
 export interface Layer {
@@ -245,5 +246,4 @@
   y: number;
   length: number;
   visible: boolean;
->>>>>>> afb60320
 }