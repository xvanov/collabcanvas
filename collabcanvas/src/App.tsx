import { useEffect } from 'react';
import { BrowserRouter, Routes, Route, Navigate, useLocation } from 'react-router-dom';
import { useAuth } from './hooks/useAuth';

// Public pages
import { Landing } from './pages/Landing';
import { Login } from './pages/Login';
import { Signup } from './pages/Signup';
import { Privacy } from './pages/Privacy';
import { Terms } from './pages/Terms';

// Authenticated pages
import { Dashboard } from './pages/Dashboard';
import { Project } from './pages/Project';
<<<<<<< HEAD
import { Account } from './pages/Account';
import { NewEstimate } from './pages/estimate/NewEstimate';
import { EstimateView } from './pages/estimate/EstimateView';
import { PlanView } from './pages/estimate/PlanView';
import { FinalView } from './pages/estimate/FinalView';
import { Board } from './pages/Board';
=======
import { PriceComparisonPage } from './components/PriceComparisonPage';
>>>>>>> 44894ac0

/**
 * Protected Route Component
 * Redirects to login if user is not authenticated
 */
function ProtectedRoute({ children }: { children: React.ReactNode }) {
  const { user, loading } = useAuth();

  if (loading) {
    return (
      <div className="flex min-h-screen items-center justify-center bg-gray-50">
        <div className="text-center">
          <div className="mb-4 h-12 w-12 animate-spin rounded-full border-4 border-blue-600 border-t-transparent"></div>
          <p className="text-gray-600">Loading...</p>
        </div>
      </div>
    );
  }

  if (!user) {
    return <Navigate to="/login" replace />;
  }

  return <>{children}</>;
}

/**
 * ScrollToTop - ensures each route change starts at the top of the page.
 */
function ScrollToTop() {
  const { pathname } = useLocation();

  useEffect(() => {
    window.scrollTo({ top: 0, left: 0, behavior: 'auto' });
  }, [pathname]);

  return null;
}

/**
 * Main App component
 * Handles routing and authentication guards
 */
function App() {
  return (
    <BrowserRouter>
      <ScrollToTop />
      <Routes>
        {/* Public routes */}
        <Route path="/" element={<Landing />} />
        <Route path="/login" element={<Login />} />
        <Route path="/signup" element={<Signup />} />
        <Route path="/privacy" element={<Privacy />} />
        <Route path="/terms" element={<Terms />} />

        {/* Authenticated app routes */}
        <Route
          path="/dashboard"
          element={
            <ProtectedRoute>
              <Dashboard />
            </ProtectedRoute>
          }
        />
        <Route
          path="/account"
          element={
            <ProtectedRoute>
              <Account />
            </ProtectedRoute>
          }
        />

        {/* Estimate routes (placeholders for now) */}
        <Route
          path="/estimate/new"
          element={
            <ProtectedRoute>
              <NewEstimate />
            </ProtectedRoute>
          }
        />
        <Route
          path="/estimate/:id"
          element={
            <ProtectedRoute>
              <EstimateView />
            </ProtectedRoute>
          }
        />
        <Route
          path="/estimate/:id/plan"
          element={
            <ProtectedRoute>
              <PlanView />
            </ProtectedRoute>
          }
        />
        <Route
          path="/estimate/:id/canvas"
          element={
            <ProtectedRoute>
              <Board />
            </ProtectedRoute>
          }
        />
        <Route
          path="/estimate/:id/final"
          element={
            <ProtectedRoute>
              <FinalView />
            </ProtectedRoute>
          }
        />

        {/* Legacy route preserved during transition */}
        <Route
          path="/projects/:projectId/*"
          element={
            <ProtectedRoute>
              <Project />
            </ProtectedRoute>
          }
        />
<<<<<<< HEAD

        {/* Fallback */}
=======
        <Route
          path="/compare-prices"
          element={
            <ProtectedRoute>
              <PriceComparisonPage />
            </ProtectedRoute>
          }
        />
>>>>>>> 44894ac0
        <Route path="*" element={<Navigate to="/" replace />} />
      </Routes>
    </BrowserRouter>
  );
}

export default App;<|MERGE_RESOLUTION|>--- conflicted
+++ resolved
@@ -12,16 +12,13 @@
 // Authenticated pages
 import { Dashboard } from './pages/Dashboard';
 import { Project } from './pages/Project';
-<<<<<<< HEAD
 import { Account } from './pages/Account';
 import { NewEstimate } from './pages/estimate/NewEstimate';
 import { EstimateView } from './pages/estimate/EstimateView';
 import { PlanView } from './pages/estimate/PlanView';
 import { FinalView } from './pages/estimate/FinalView';
 import { Board } from './pages/Board';
-=======
 import { PriceComparisonPage } from './components/PriceComparisonPage';
->>>>>>> 44894ac0
 
 /**
  * Protected Route Component
@@ -146,10 +143,6 @@
             </ProtectedRoute>
           }
         />
-<<<<<<< HEAD
-
-        {/* Fallback */}
-=======
         <Route
           path="/compare-prices"
           element={
@@ -158,7 +151,6 @@
             </ProtectedRoute>
           }
         />
->>>>>>> 44894ac0
         <Route path="*" element={<Navigate to="/" replace />} />
       </Routes>
     </BrowserRouter>
