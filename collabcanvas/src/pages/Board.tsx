--- conflicted
+++ resolved
@@ -282,13 +282,9 @@
               </button>
               <button
                 className="btn-pill-primary"
-<<<<<<< HEAD
                 onClick={() => projectId && navigate(`/estimate/${projectId}/final`, { 
                   state: { estimateConfig } 
                 })}
-=======
-                onClick={() => projectId && navigate(`/project/${projectId}/estimate`)}
->>>>>>> 6884f1cc
                 disabled={!projectId}
               >
                 Continue to Estimate
