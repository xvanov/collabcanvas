--- conflicted
+++ resolved
@@ -16,11 +16,7 @@
   test.skip();
 
   test.describe('AC1: Project-Scoped Shapes Storage', () => {
-<<<<<<< HEAD
-    test('should store shapes in project-scoped Firestore collection', async ({ page, projectFactory, shapeFactory: _shapeFactory }) => {
-=======
     test('should store shapes in project-scoped Firestore collection', async ({ page, projectFactory }) => {
->>>>>>> 44894ac0
       // GIVEN: I have multiple projects
       const projectA = projectFactory.createProject({ name: 'Project A' });
       const projectB = projectFactory.createProject({ name: 'Project B' });
@@ -75,11 +71,7 @@
   });
 
   test.describe('AC2: Project-Scoped Layers Storage', () => {
-<<<<<<< HEAD
-    test('should store layers in project-scoped Firestore collection', async ({ page, projectFactory, layerFactory: _layerFactory }) => {
-=======
     test('should store layers in project-scoped Firestore collection', async ({ page, projectFactory }) => {
->>>>>>> 44894ac0
       // GIVEN: I have multiple projects
       const projectA = projectFactory.createProject({ name: 'Project A' });
       const projectB = projectFactory.createProject({ name: 'Project B' });
@@ -182,11 +174,7 @@
   });
 
   test.describe('AC5: Project-Scoped Canvas Store', () => {
-<<<<<<< HEAD
-    test('should use isolated Zustand store instance per project', async ({ page, projectFactory, shapeFactory: _shapeFactory }) => {
-=======
     test('should use isolated Zustand store instance per project', async ({ page, projectFactory }) => {
->>>>>>> 44894ac0
       // GIVEN: I have multiple projects
       const projectA = projectFactory.createProject({ name: 'Project A' });
       const projectB = projectFactory.createProject({ name: 'Project B' });
