/* eslint-disable react-hooks/rules-of-hooks */
import { test as base } from '@playwright/test';
import { UserFactory } from './factories/user-factory';
import { ProjectFactory } from './factories/project-factory';
import { ShapeFactory } from './factories/shape-factory';
import { LayerFactory } from './factories/layer-factory';
import type { Project } from '../../../src/types/project';

/**
 * Test fixtures for CollabCanvas E2E tests
 * 
 * This file extends the base Playwright test with custom fixtures.
 * Follow the pure function → fixture → mergeTests pattern for composability.
 * 
 * @see bmad/bmm/testarch/knowledge/fixture-architecture.md
 */
type TestFixtures = {
  userFactory: UserFactory;
  projectFactory: ProjectFactory;
  shapeFactory: ShapeFactory;
  layerFactory: LayerFactory;
  authenticatedProject: Project;
};

export const test = base.extend<TestFixtures>({
<<<<<<< HEAD
  userFactory: async ({ }, use) => {
=======
  userFactory: async ({ page: _page }, use) => {
>>>>>>> 6884f1cc
    const factory = new UserFactory();
    await use(factory);
    // Auto-cleanup: Delete all users created during test
    await factory.cleanup();
  },

<<<<<<< HEAD
  projectFactory: async ({ }, use) => {
=======
  projectFactory: async ({ page: _page }, use) => {
>>>>>>> 6884f1cc
    const factory = new ProjectFactory();
    await use(factory);
    // Auto-cleanup: Delete all projects created during test
    await factory.cleanup();
  },

<<<<<<< HEAD
  shapeFactory: async ({ }, use) => {
=======
  shapeFactory: async ({ page: _page }, use) => {
>>>>>>> 6884f1cc
    const factory = new ShapeFactory();
    await use(factory);
  },

<<<<<<< HEAD
  layerFactory: async ({ }, use) => {
=======
  layerFactory: async ({ page: _page }, use) => {
>>>>>>> 6884f1cc
    const factory = new LayerFactory();
    await use(factory);
  },

  authenticatedProject: async ({ projectFactory, userFactory }, use) => {
    // Setup: Create user and project
    const user = userFactory.createUser();
    const project = projectFactory.createProject({ ownerId: user.id });

    // TODO: When authentication is implemented, authenticate user and create project via API
    // For now, track project for cleanup
    projectFactory.trackProject(project.id);

    // Provide project to test
    await use(project);

    // Cleanup handled by projectFactory.cleanup()
  },
});

export { expect } from '@playwright/test';<|MERGE_RESOLUTION|>--- conflicted
+++ resolved
@@ -23,42 +23,26 @@
 };
 
 export const test = base.extend<TestFixtures>({
-<<<<<<< HEAD
   userFactory: async ({ }, use) => {
-=======
-  userFactory: async ({ page: _page }, use) => {
->>>>>>> 6884f1cc
     const factory = new UserFactory();
     await use(factory);
     // Auto-cleanup: Delete all users created during test
     await factory.cleanup();
   },
 
-<<<<<<< HEAD
   projectFactory: async ({ }, use) => {
-=======
-  projectFactory: async ({ page: _page }, use) => {
->>>>>>> 6884f1cc
     const factory = new ProjectFactory();
     await use(factory);
     // Auto-cleanup: Delete all projects created during test
     await factory.cleanup();
   },
 
-<<<<<<< HEAD
   shapeFactory: async ({ }, use) => {
-=======
-  shapeFactory: async ({ page: _page }, use) => {
->>>>>>> 6884f1cc
     const factory = new ShapeFactory();
     await use(factory);
   },
 
-<<<<<<< HEAD
   layerFactory: async ({ }, use) => {
-=======
-  layerFactory: async ({ page: _page }, use) => {
->>>>>>> 6884f1cc
     const factory = new LayerFactory();
     await use(factory);
   },
